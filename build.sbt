--- conflicted
+++ resolved
@@ -118,7 +118,6 @@
   .enablePlugins(BuildInfoPlugin, DocusaurusPlugin, MdocPlugin, ScalaUnidocPlugin)
 
 lazy val dependencySettings = Seq(
-<<<<<<< HEAD
   libraryDependencies ++= {
     if (isDotty.value) Nil
     else
@@ -127,11 +126,6 @@
   libraryDependencies ++= Seq(
     "org.typelevel" %% "discipline-scalatest" % "2.1.0",
     "org.typelevel" %% "cats-effect" % catsEffectVersion,
-=======
-  addCompilerPlugin("org.typelevel" %% "kind-projector" % "0.11.1" cross CrossVersion.full),
-  libraryDependencies ++= Seq(
-    "org.typelevel" %% "discipline-scalatest" % "2.1.0",
->>>>>>> 950a7a61
     "org.typelevel" %% "cats-effect-laws" % catsEffectVersion,
     "commons-codec" % "commons-codec" % "1.15"
   ).map(_ % Test),
