--- conflicted
+++ resolved
@@ -1,8 +1,4 @@
-<<<<<<< HEAD
 val catsEffectVersion = "3.0.0-M3"
-=======
-val catsEffectVersion = "2.3.0"
->>>>>>> c9933072
 
 val circeVersion = "0.13.0"
 
@@ -122,15 +118,11 @@
   .enablePlugins(BuildInfoPlugin, DocusaurusPlugin, MdocPlugin, ScalaUnidocPlugin)
 
 lazy val dependencySettings = Seq(
-<<<<<<< HEAD
   libraryDependencies ++= {
     if (isDotty.value) Nil
     else
-      Seq(compilerPlugin(("org.typelevel" %% "kind-projector" % "0.11.1").cross(CrossVersion.full)))
+      Seq(compilerPlugin(("org.typelevel" %% "kind-projector" % "0.11.2").cross(CrossVersion.full)))
   },
-=======
-  addCompilerPlugin("org.typelevel" %% "kind-projector" % "0.11.2" cross CrossVersion.full),
->>>>>>> c9933072
   libraryDependencies ++= Seq(
     "org.typelevel" %% "discipline-scalatest" % "2.1.0",
     "org.typelevel" %% "cats-effect" % catsEffectVersion,
